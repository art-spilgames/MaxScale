/**
 * @section LICENCE
 * 
 * This file is distributed as part of the SkySQL Gateway. It is
 * free software: you can redistribute it and/or modify it under
 * the terms of the GNU General Public License as published by the
 * Free Software Foundation, version 2.
 * 
 * This program is distributed in the hope that it will be useful,
 * but WITHOUT ANY WARRANTY; without even the implied warranty of
 * MERCHANTABILITY or FITNESS FOR A PARTICULAR PURPOSE.  See the
 * GNU General Public License for more details.
 * 
 * You should have received a copy of the GNU General Public License
 * along with this program; if not, write to the Free Software
 * Foundation, Inc., 51 Franklin Street, Fifth Floor, Boston, MA
 * 02110-1301 USA.
 * 
 * Copyright SkySQL Ab
 * 
 * @file 
 * 
 */

#define EMBEDDED_LIBRARY
#define MYSQL_YACC
#define MYSQL_LEX012
#define MYSQL_SERVER
#if defined(MYSQL_CLIENT)
# undef MYSQL_CLIENT
#endif

#include <query_classifier.h>
#include "../utils/skygw_types.h"
#include "../utils/skygw_debug.h"
#include <log_manager.h>
#include <mysql_client_server_protocol.h>

#include <mysql.h>
#include <my_sys.h>
#include <my_global.h>
#include <my_dbug.h>
#include <my_base.h>
#include <sql_list.h>
#include <mysqld_error.h>
#include <sql_class.h>
#include <sql_lex.h>
#include <embedded_priv.h>
#include <sql_class.h>
#include <sql_lex.h>
#include <sql_parse.h>
#include <errmsg.h>
#include <client_settings.h>
#include <set_var.h>
#include <strfunc.h>
#include <item_func.h>

#include <stdio.h>
#include <stdlib.h>
#include <string.h>
#include <stdarg.h>

extern int lm_enabled_logfiles_bitmask;

#define QTYPE_LESS_RESTRICTIVE_THAN_WRITE(t) (t<QUERY_TYPE_WRITE ? true : false)

static THD* get_or_create_thd_for_parsing(
        MYSQL* mysql,
        char*  query_str);

static unsigned long set_client_flags(
        MYSQL* mysql);

static bool create_parse_tree(
        THD* thd);

static skygw_query_type_t resolve_query_type(
        THD* thd);

static bool skygw_stmt_causes_implicit_commit(
        LEX*  lex,
        int* autocommit_stmt);

static int is_autocommit_stmt(
        LEX* lex);

static bool query_is_parsed(
        GWBUF* buf);

static void parsing_info_set_plain_str(void* ptr, 
        char* str);

/**
 * Calls parser for the query includede in the buffer. Creates and adds parsing 
 * information to buffer if it doesn't exist already. Resolves the query type. 
 * 
 * @param querybuf buffer including the query and possibly the parsing information
 * 
 * @return query type
 */
skygw_query_type_t query_classifier_get_type(
        GWBUF* querybuf)
{
        MYSQL*             mysql;
        skygw_query_type_t qtype = QUERY_TYPE_UNKNOWN;
        bool               succp;
        
        ss_info_dassert(querybuf != NULL, ("querybuf is NULL"));
        
        /** Create parsing info for the query and store it to buffer */
        if (!query_is_parsed(querybuf))
        {
                succp = parse_query(querybuf);
        }
        /** Read thd pointer and resolve the query type with it. */
        if (succp)
        {
                parsing_info_t* pi = (parsing_info_t*)gwbuf_get_parsing_info(querybuf);
                mysql = (MYSQL *)pi->pi_handle;

                /** Find out the query type */
                if (mysql != NULL)
                {
                        qtype = resolve_query_type((THD *)mysql->thd);
                }
        }
        return qtype;
}

/**
 * Create parsing info and try to parse the query included in the query buffer.
 * Store pointer to created parse_tree_t object to buffer.
 * 
 * @param querybuf buffer including the query and possibly the parsing information
 * 
 * @return true if succeed, false otherwise
 */
bool parse_query (
        GWBUF* querybuf)
{
        bool            succp;
        THD*            thd;
        uint8_t*        data;
        size_t          len;
        char*           query_str;
        parsing_info_t* pi;
        
        CHK_GWBUF(querybuf);
        ss_dassert(!query_is_parsed(querybuf));
         
        if (querybuf->gwbuf_parsing_info == NULL)
        {
                /** Create parsing info */
                querybuf->gwbuf_parsing_info = parsing_info_init(parsing_info_done);
        }
        
        if (querybuf->gwbuf_parsing_info == NULL)
        {
<<<<<<< HEAD
                skygw_query_classifier_free(mysql);
                *p_mysql = NULL;
                goto return_qtype;
        }
        /** 
         * Create parse_tree inside thd.
         * thd and even lex are readable even if parser failed so let it 
         * continue despite failure.
         */
        failp = create_parse_tree(thd);
        qtype = resolve_query_type(thd);

        if (p_mysql == NULL)
=======
                succp = false;
                goto retblock;
        }
        /** Extract query and copy it to different buffer */
        data = (uint8_t*)GWBUF_DATA(querybuf);
        len = MYSQL_GET_PACKET_LEN(data)-1; /*< distract 1 for packet type byte */        
        query_str = (char *)malloc(len+1);
        
        if (query_str == NULL)
        {
                succp = false;
                goto retblock;
        }
        memcpy(query_str, &data[5], len);
        memset(&query_str[len], 0, 1);
        parsing_info_set_plain_str(querybuf->gwbuf_parsing_info, query_str);
        
        /** Get one or create new THD object to be use in parsing */
        pi = (parsing_info_t *)querybuf->gwbuf_parsing_info;
        thd = get_or_create_thd_for_parsing((MYSQL *)pi->pi_handle, query_str);
        
        if (thd == NULL)
>>>>>>> 4a2d81e0
        {
                parsing_info_done(querybuf->gwbuf_parsing_info);
                querybuf->gwbuf_parsing_info = NULL;
                succp = false;
                goto retblock;
        }
        /** 
         * Create parse_tree inside thd.
         * thd and lex are readable even if creating parse tree fails.
         */
        create_parse_tree(thd);
        succp = true;
retblock:
        return succp;
}


/**
 * If buffer has non-NULL gwbuf_parsing_info it is parsed and it has parsing
 * information included.
 * 
 * @param buf buffer being examined
 * 
 * @return true or false
 */
static bool query_is_parsed(
        GWBUF* buf)
{
        if (buf->gwbuf_parsing_info != NULL)
        {
                return true;
        }
        return false;
}


/**
 * Create a thread context, thd, init embedded server, connect to it, and allocate
 * query to thd.
 *
 * Parameters:
 * @param mysql         Database handle
 * 
 * @param query_str     Query in plain txt string
 *
 * @return Thread context pointer
 *
 */
static THD* get_or_create_thd_for_parsing(
        MYSQL* mysql,
        char*  query_str)
{
        THD*          thd    = NULL;
        unsigned long client_flags;
        char*         db     = mysql->options.db;
        bool          failp  = FALSE;
        size_t        query_len;

        ss_info_dassert(mysql != NULL, ("mysql is NULL"));
        ss_info_dassert(query_str != NULL, ("query_str is NULL"));

        query_len = strlen(query_str);
        client_flags = set_client_flags(mysql);
        
        /** Get THD.
         * NOTE: Instead of creating new every time, THD instance could
         * be get from a pool of them.
         */
        thd = (THD *)create_embedded_thd(client_flags);

        if (thd == NULL) {
                LOGIF(LE, (skygw_log_write_flush(
                        LOGFILE_ERROR,
                        "Error : Failed to create thread context for parsing. "
                        "Exiting.")));
                goto return_thd;
        }
        mysql->thd = thd;
        init_embedded_mysql(mysql, client_flags);
        failp = check_embedded_connection(mysql, db);

        if (failp) {
                LOGIF(LE, (skygw_log_write_flush(
                        LOGFILE_ERROR,
                        "Error : Call to check_embedded_connection failed. "
                        "Exiting.")));
                goto return_err_with_thd;
        }
        thd->clear_data_list();

        /** Check that we are calling the client functions in right order */
        if (mysql->status != MYSQL_STATUS_READY) {
                set_mysql_error(mysql, CR_COMMANDS_OUT_OF_SYNC, unknown_sqlstate);
                LOGIF(LE, (skygw_log_write_flush(
                        LOGFILE_ERROR,
                        "Error : Invalid status %d in embedded server. "
                        "Exiting.")));
                goto return_err_with_thd;
        }
        /** Clear result variables */
        thd->current_stmt= NULL;
        thd->store_globals();
        /** 
         * We have to call free_old_query before we start to fill mysql->fields 
         * for new query. In the case of embedded server we collect field data
         * during query execution (not during data retrieval as it is in remote
         * client). So we have to call free_old_query here
        */
        free_old_query(mysql);
        thd->extra_length = query_len;
        thd->extra_data = query_str;
        alloc_query(thd, query_str, query_len);
        goto return_thd;
        
return_err_with_thd:
        (*mysql->methods->free_embedded_thd)(mysql);
        thd = 0;
        mysql->thd = 0;
return_thd:
        return thd;
}



/** 
 * @node  Set client flags. This is copied from libmysqld.c:mysql_real_connect 
 *
 * Parameters:
 * @param mysql - <usage>
 *          <description>
 *
 * @return 
 *
 * 
 * @details (write detailed description here)
 *
 */
static unsigned long set_client_flags(
        MYSQL* mysql)
{
        unsigned long f = 0;

        f |= mysql->options.client_flag;
        
        /* Send client information for access check */
        f |= CLIENT_CAPABILITIES;
        
        if (f & CLIENT_MULTI_STATEMENTS) {
            f |= CLIENT_MULTI_RESULTS;
        }
        /**
         * No compression in embedded as we don't send any data,
         * and no pluggable auth, as we cannot do a client-server dialog
         */
        f &= ~(CLIENT_COMPRESS | CLIENT_PLUGIN_AUTH);
        
        if (mysql->options.db != NULL) {
            f |= CLIENT_CONNECT_WITH_DB;
        }
        return f;
}


static bool create_parse_tree(
        THD* thd)
{
        Parser_state parser_state;
        bool         failp = FALSE;
        const char*  virtual_db = "skygw_virtual";
        
        if (parser_state.init(thd, thd->query(), thd->query_length())) {
                failp = TRUE;
                goto return_here;
        }
        mysql_reset_thd_for_next_command(thd);
        
        /** Set some database to thd so that parsing won't fail because of
         * missing database. Then parse. */
        failp = thd->set_db(virtual_db, strlen(virtual_db));

        if (failp) {
                LOGIF(LE, (skygw_log_write_flush(
                        LOGFILE_ERROR,
                        "Error : Failed to set database in thread context.")));
        }
        failp = parse_sql(thd, &parser_state, NULL);

        if (failp) {
                LOGIF(LD, (skygw_log_write(
                        LOGFILE_DEBUG,
                        "%lu [readwritesplit:create_parse_tree] failed to "
                        "create parse tree.",
                        pthread_self())));
        }
return_here:
        return failp;
}

/** 
 * @node Set new query type if new is more restrictive than old. 
 *
 * Parameters:
 * @param qtype - <usage>
 *          <description>
 *
 * @param new_type - <usage>
 *          <description>
 *
 * @return 
 *
 * 
 * @details The implementation relies on that enumerated values correspond
 * to the restrictiviness of the value. That is, smaller value means less
 * restrictive, for example, QUERY_TYPE_READ is smaller than QUERY_TYPE_WRITE.
 *
 */
static u_int16_t set_query_type(
        u_int16_t* qtype,
        u_int16_t  new_type)
{
        *qtype = MAX(*qtype, new_type);
        return *qtype;
}

/** 
 * @node Detect query type, read-only, write, or session update 
 *
 * Parameters:
 * @param thd - <usage>
 *          <description>
 *
 * @return 
 *
 * 
 * @details Query type is deduced by checking for certain properties
 * of them. The order is essential. Some SQL commands have multiple
 * flags set and changing the order in which flags are tested,
 * the resulting type may be different.
 *
 */
static skygw_query_type_t resolve_query_type(
        THD* thd)
{
        skygw_query_type_t qtype = QUERY_TYPE_UNKNOWN;
        u_int16_t           type = QUERY_TYPE_UNKNOWN;
        int                 set_autocommit_stmt = -1; /*< -1 no, 0 disable, 1 enable */
        LEX*  lex;
        Item* item;
        /**
         * By default, if sql_log_bin, that is, recording data modifications
         * to binary log, is disabled, gateway treats operations normally.
         * Effectively nothing is replicated.
         * When force_data_modify_op_replication is TRUE, gateway distributes
         * all write operations to all nodes.
         */
        bool               force_data_modify_op_replication;
        
        ss_info_dassert(thd != NULL, ("thd is NULL\n"));

        force_data_modify_op_replication = FALSE;
        lex = thd->lex;
        
        /** SELECT ..INTO variable|OUTFILE|DUMPFILE */
        if (lex->result != NULL) {
                type = QUERY_TYPE_SESSION_WRITE;
                goto return_qtype;
        }
        
        if (skygw_stmt_causes_implicit_commit(
                lex, 
                &set_autocommit_stmt))
        {
                if (LOG_IS_ENABLED(LOGFILE_TRACE))
                {
                        if (sql_command_flags[lex->sql_command] & 
                                CF_IMPLICT_COMMIT_BEGIN)
                        {
                                skygw_log_write(
                                        LOGFILE_TRACE,
                                        "Implicit COMMIT before executing the "
                                        "next command.");
                        }
                        else if (sql_command_flags[lex->sql_command] & 
                                CF_IMPLICIT_COMMIT_END)
                        {
                                skygw_log_write(
                                        LOGFILE_TRACE,
                                        "Implicit COMMIT after executing the "
                                        "next command.");
                        }
                }
                
                if (set_autocommit_stmt == 1)
                {
                        type |= QUERY_TYPE_ENABLE_AUTOCOMMIT;
                }
                type |= QUERY_TYPE_COMMIT;
        } 
        
        if (set_autocommit_stmt == 0)
        {
                if (LOG_IS_ENABLED(LOGFILE_TRACE))
                {
                        skygw_log_write(
                                LOGFILE_TRACE,
                                "Disable autocommit : implicit START TRANSACTION"
                                " before executing the next command.");
                }
                type |= QUERY_TYPE_DISABLE_AUTOCOMMIT;  
                type |= QUERY_TYPE_BEGIN_TRX;
        }
       /**
        * REVOKE ALL, ASSIGN_TO_KEYCACHE,
        * PRELOAD_KEYS, FLUSH, RESET, CREATE|ALTER|DROP SERVER
        */
        if (lex->option_type == OPT_GLOBAL)
        {
                type |= QUERY_TYPE_GLOBAL_WRITE;
                goto return_qtype;
        }
        else if (lex->option_type == OPT_SESSION)
        {
                type |=  QUERY_TYPE_SESSION_WRITE;
                goto return_qtype;
        }
        /**
         * 1:ALTER TABLE, TRUNCATE, REPAIR, OPTIMIZE, ANALYZE, CHECK.
         * 2:CREATE|ALTER|DROP|TRUNCATE|RENAME TABLE, LOAD, CREATE|DROP|ALTER DB,
         *   CREATE|DROP INDEX, CREATE|DROP VIEW, CREATE|DROP TRIGGER,
         *   CREATE|ALTER|DROP EVENT, UPDATE, INSERT, INSERT(SELECT),
         *   DELETE, REPLACE, REPLACE(SELECT), CREATE|RENAME|DROP USER,
         *   GRANT, REVOKE, OPTIMIZE, CREATE|ALTER|DROP FUNCTION|PROCEDURE,
         *   CREATE SPFUNCTION, INSTALL|UNINSTALL PLUGIN
         */
        if (is_log_table_write_query(lex->sql_command) ||
                is_update_query(lex->sql_command))
        {
                if (thd->variables.sql_log_bin == 0 &&
                        force_data_modify_op_replication)
                {
                        type |= QUERY_TYPE_SESSION_WRITE;
                } else {
                        type |= QUERY_TYPE_WRITE;
                }
            
                goto return_qtype;
        }
        
        /** Try to catch session modifications here */
        switch (lex->sql_command) {
                case SQLCOM_SET_OPTION: /*< SET commands. */
                        if (lex->option_type == OPT_GLOBAL)
                        {
                                type |= QUERY_TYPE_GLOBAL_WRITE;
                                break;
                        }
                /**<! fall through */
                case SQLCOM_CHANGE_DB:
                case SQLCOM_DEALLOCATE_PREPARE:
                        type |= QUERY_TYPE_SESSION_WRITE;
                        break;

                case SQLCOM_SELECT:
                        type |= QUERY_TYPE_READ;
                        break;

                case SQLCOM_CALL:
                        type |= QUERY_TYPE_WRITE;
                        break;
                        
                case SQLCOM_BEGIN:
                        type |= QUERY_TYPE_BEGIN_TRX;
                        goto return_qtype;
                        break;
                
                case SQLCOM_COMMIT:
                        type |= QUERY_TYPE_COMMIT;
                        goto return_qtype;
                        break;
                        
                case SQLCOM_ROLLBACK:
                        type |= QUERY_TYPE_ROLLBACK;
                        goto return_qtype;
                        break;
                        
                case SQLCOM_PREPARE:
                        type |= QUERY_TYPE_PREPARE_NAMED_STMT;
                        goto return_qtype;
                        break;
                        
                default:
                        break;
        }

        if (QTYPE_LESS_RESTRICTIVE_THAN_WRITE(type)) {
                /**
                 * These values won't change qtype more restrictive than write.
                 * UDFs and procedures could possibly cause session-wide write,
                 * but unless their content is replicated this is a limitation
                 * of this implementation.
                 * In other words : UDFs and procedures are not allowed to
                 * perform writes which are not replicated but nede to repeat
                 * in every node.
                 * It is not sure if such statements exist. vraa 25.10.13
                 */

                /**
                 * Search for system functions, UDFs and stored procedures.
                 */
                for (item=thd->free_list; item != NULL; item=item->next) {
                        Item::Type itype;
                
                        itype = item->type();
                        LOGIF(LD, (skygw_log_write(
                                LOGFILE_DEBUG,
                                "%lu [resolve_query_type] Item %s:%s",
                                pthread_self(),
                                item->name,
                                STRITEMTYPE(itype))));
                        
                        if (itype == Item::SUBSELECT_ITEM) {
                                continue;
                        } else if (itype == Item::FUNC_ITEM) {
                                int func_qtype = QUERY_TYPE_UNKNOWN;
                                /**
                                 * Item types:
                                 * FIELD_ITEM = 0, FUNC_ITEM,
                                 * SUM_FUNC_ITEM,  STRING_ITEM,    INT_ITEM,
                                 * REAL_ITEM,      NULL_ITEM,      VARBIN_ITEM,
                                 * COPY_STR_ITEM,  FIELD_AVG_ITEM,
                                 * DEFAULT_VALUE_ITEM,             PROC_ITEM,
                                 * COND_ITEM,      REF_ITEM,       FIELD_STD_ITEM,
                                 * FIELD_VARIANCE_ITEM,
                                 * INSERT_VALUE_ITEM,
                                 * SUBSELECT_ITEM, ROW_ITEM,       CACHE_ITEM,
                                 * TYPE_HOLDER,    PARAM_ITEM,
                                 * TRIGGER_FIELD_ITEM,             DECIMAL_ITEM,
                                 * XPATH_NODESET,  XPATH_NODESET_CMP,
                                 * VIEW_FIXER_ITEM,
                                 * EXPR_CACHE_ITEM == 27
                                 **/
                        
                                Item_func::Functype ftype;
                                ftype = ((Item_func*)item)->functype();
                                /**
                                 * Item_func types:
                                 * 
                                 * UNKNOWN_FUNC = 0,EQ_FUNC,      EQUAL_FUNC,
                                 * NE_FUNC,         LT_FUNC,      LE_FUNC,
                                 * GE_FUNC,         GT_FUNC,      FT_FUNC,
                                 * LIKE_FUNC == 10, ISNULL_FUNC,  ISNOTNULL_FUNC,
                                 * COND_AND_FUNC,   COND_OR_FUNC, XOR_FUNC,
                                 * BETWEEN,         IN_FUNC,
                                 * MULT_EQUAL_FUNC, INTERVAL_FUNC,
                                 * ISNOTNULLTEST_FUNC == 20,
                                 * SP_EQUALS_FUNC,  SP_DISJOINT_FUNC,
                                 * SP_INTERSECTS_FUNC,
                                 * SP_TOUCHES_FUNC, SP_CROSSES_FUNC,
                                 * SP_WITHIN_FUNC,  SP_CONTAINS_FUNC,
                                 * SP_OVERLAPS_FUNC,
                                 * SP_STARTPOINT,   SP_ENDPOINT == 30,
                                 * SP_EXTERIORRING, SP_POINTN,    SP_GEOMETRYN,
                                 * SP_INTERIORRINGN,NOT_FUNC,     NOT_ALL_FUNC,
                                 * NOW_FUNC,        TRIG_COND_FUNC,
                                 * SUSERVAR_FUNC,   GUSERVAR_FUNC == 40,
                                 * COLLATE_FUNC,    EXTRACT_FUNC,
                                 * CHAR_TYPECAST_FUNC,
                                 * FUNC_SP,         UDF_FUNC,     NEG_FUNC,
                                 * GSYSVAR_FUNC == 47
                                 **/
                                switch (ftype) {
                                case Item_func::FUNC_SP:
                                        /**
                                         * An unknown (for maxscale) function / sp
                                         * belongs to this category.
                                         */
                                        func_qtype |= QUERY_TYPE_WRITE;
                                        LOGIF(LD, (skygw_log_write(
                                                LOGFILE_DEBUG,
                                                "%lu [resolve_query_type] "
                                                "functype FUNC_SP, stored proc "
                                                "or unknown function.",
                                                "%s:%s",
                                                pthread_self())));
                                        break;
                                case Item_func::UDF_FUNC:
                                        func_qtype |= QUERY_TYPE_WRITE;
                                        LOGIF(LD, (skygw_log_write(
                                                LOGFILE_DEBUG,
                                                "%lu [resolve_query_type] "
                                                "functype UDF_FUNC, user-defined "
                                                "function.",
                                                pthread_self())));
                                        break;
                                case Item_func::NOW_FUNC:
                                case Item_func::GSYSVAR_FUNC:
                                        func_qtype |= QUERY_TYPE_LOCAL_READ;
                                        LOGIF(LD, (skygw_log_write(
                                                LOGFILE_DEBUG,
                                                "%lu [resolve_query_type] "
                                                "functype NOW_FUNC, could be "
                                                "executed in MaxScale.",
                                                pthread_self())));
                                        break;
                                case Item_func::UNKNOWN_FUNC:
                                        func_qtype |= QUERY_TYPE_READ;
                                        /**
                                         * Many built-in functions are of this
                                         * type, for example, rand(), soundex(),
                                         * repeat() .
                                         */
                                        LOGIF(LD, (skygw_log_write(
                                                LOGFILE_DEBUG,
                                                "%lu [resolve_query_type] "
                                                "functype UNKNOWN_FUNC, "
                                                "typically some system function.",
                                                pthread_self())));
                                        break;
                                default:
                                        LOGIF(LD, (skygw_log_write(
                                                LOGFILE_DEBUG,
                                                "%lu [resolve_query_type] "
                                                "Unknown functype %d. Something "
                                                "has gone wrong.",
                                                pthread_self(),
                                                ftype)));
                                        break;
                                } /**< switch */
                                /**< Set new query type */
                                type |= set_query_type(&type, func_qtype);
                        }
                        /**
                         * Write is as restrictive as it gets due functions,
                         * so break.
                         */
                        if ((type & QUERY_TYPE_WRITE) == QUERY_TYPE_WRITE) {
                                break;
                        }
                } /**< for */
        } /**< if */
return_qtype:
        qtype = (skygw_query_type_t)type;
        return qtype;
}

/**
 * Checks if statement causes implicit COMMIT.
 * autocommit_stmt gets values 1, 0 or -1 if stmt is enable, disable or 
 * something else than autocommit. 
 */
static bool skygw_stmt_causes_implicit_commit(
        LEX*  lex,
        int* autocommit_stmt)
{
        bool succp;

        if (!(sql_command_flags[lex->sql_command] & CF_AUTO_COMMIT_TRANS))
        {
                succp = false;
                goto return_succp;
        }
        
        switch (lex->sql_command) {
                case SQLCOM_DROP_TABLE:
                        succp = !(lex->drop_temporary);
                        break;
                case SQLCOM_ALTER_TABLE:
                case SQLCOM_CREATE_TABLE:
                        /* If CREATE TABLE of non-temporary table, do implicit commit */
                        succp = !(lex->create_info.options & HA_LEX_CREATE_TMP_TABLE);
                        break;
                case SQLCOM_SET_OPTION:
                        if ((*autocommit_stmt = is_autocommit_stmt(lex)) == 1)
                        {
                                succp = true;
                        }
                        else 
                        {
                                succp  =false;
                        }
                        break;
                default:
                        succp = true;
                        break;
        }
return_succp:
        return succp;
}


/**
 * Finds out if stmt is SET autocommit
 * and if the new value matches with the enable_cmd argument.
 * 
 * Returns 1, 0, or -1 if command was:
 * enable, disable, or not autocommit, respectively.
 */
static int is_autocommit_stmt(
        LEX* lex)
{
        struct list_node* node;
        set_var*          setvar;
        int               rc = -1;
        static char       target[8]; /*< for converted string */
        Item*             item = NULL;
        
        node = lex->var_list.first_node();
        setvar=(set_var*)node->info;
        
        if (setvar == NULL)
        {
                goto return_rc;
        }
       
        do /*< Search for the last occurrence of 'autocommit' */
        {
                if ((sys_var*)setvar->var == Sys_autocommit_ptr) 
                {
                        item = setvar->value;
                }
                node = node->next;
        } while ((setvar = (set_var*)node->info) != NULL);
        
        if (item != NULL) /*< found autocommit command */
        {
                if (item->type() == Item::INT_ITEM) /*< '0' or '1' */
                {
                        rc = item->val_int();
                        
                        if (rc > 1 || rc < 0)
                        {
                                rc = -1;
                        }
                }
                else if (item->type() == Item::STRING_ITEM) /*< 'on' or 'off' */
                {
                        String  str(target, sizeof(target), system_charset_info);
                        String* res = item->val_str(&str);
                        
                        if ((rc = find_type(&bool_typelib, res->ptr(), res->length(), false)))
                        {
                                ss_dassert(rc >= 0 && rc <= 2);
                                /** 
                                 * rc is the position of matchin string in 
                                 * typelib's value array. 
                                 * 1=OFF, 2=ON.
                                 */
                                rc -= 1;
                        }
                }
        }

return_rc:
        return rc;
}


char* skygw_query_classifier_get_stmtname(
        MYSQL* mysql)
{
        return ((THD *)(mysql->thd))->lex->prepared_stmt_name.str;
        
}

/**
 * Replace user-provided literals with question marks. Return a copy of the
 * querystr with replacements.
 * 
 * @param querybuf      GWBUF buffer including necessary parsing info
 * 
 * @return Copy of querystr where literals are replaces with question marks or
 * NULL if querystr is NULL, thread context or lex are NULL or if replacement
 * function fails.
 * 
 * Replaced literal types are STRING_ITEM,INT_ITEM,DECIMAL_ITEM,REAL_ITEM,
 * VARBIN_ITEM,NULL_ITEM
 */
char* skygw_get_canonical(
        GWBUF* querybuf)
{
        parsing_info_t* pi;
        MYSQL*          mysql;
        THD*            thd;
        LEX*            lex;
        bool            found = false;
        char*           newstr = NULL;
        Item*           item;
        char*           querystr;
        
        if (querybuf->gwbuf_parsing_info == NULL)
        {
                goto retblock;
        }       
        pi = (parsing_info_t*)querybuf->gwbuf_parsing_info;

        if ((querystr = pi->pi_query_plain_str) == NULL || 
                (mysql = (MYSQL *)pi->pi_handle) == NULL || 
                (thd = (THD *)mysql->thd) == NULL ||
                (lex = thd->lex) == NULL)
        {
                ss_dassert(querystr != NULL && 
                        mysql != NULL && 
                        thd != NULL && 
                        lex != NULL);
                goto retblock;
        }
        
        for (item=thd->free_list; item != NULL; item=item->next) 
        {
                Item::Type itype;
                
                itype = item->type();
                
                if (item->name != NULL &&
                        (itype == Item::STRING_ITEM || 
                        itype == Item::INT_ITEM ||
                        itype == Item::DECIMAL_ITEM ||
                        itype == Item::REAL_ITEM ||
                        itype == Item::VARBIN_ITEM ||
                        itype == Item::NULL_ITEM))
                {
                        if (!found)
                        {
                                newstr = replace_str(querystr, item->name, "?");
                                found = true;
                        }
                        else 
                        {
                                char* prevstr = newstr;
                                
                                newstr = replace_str(prevstr, item->name, "?");
                                free(prevstr);
                        }
                }
        } /*< for */
retblock:
        return newstr;
}


/**
 * Create parsing information; initialize mysql handle, allocate parsing info 
 * struct and set handle and free function pointer to it.
 * 
 * @param donefun       pointer to free function
 * 
 * @return pointer to parsing information
 */
parsing_info_t* parsing_info_init(
        void (*donefun)(void *))
{
        parsing_info_t* pi = NULL;
        MYSQL*          mysql;
        const char*     user  = "skygw";
        const char*     db    = "skygw";
        
        ss_dassert(donefun != NULL);
        
        /** Get server handle */
        mysql = mysql_init(NULL);
        ss_dassert(mysql != NULL);
        
        if (mysql == NULL) {
                LOGIF(LE, (skygw_log_write_flush(
                        LOGFILE_ERROR,
                        "Error : call to mysql_real_connect failed due %d, %s.",
                        mysql_errno(mysql),
                                                 mysql_error(mysql))));
                
                mysql_library_end();
                goto retblock;
        }                
        /** Set methods and authentication to mysql */
        mysql_options(mysql, MYSQL_READ_DEFAULT_GROUP, "libmysqld_skygw");
        mysql_options(mysql, MYSQL_OPT_USE_EMBEDDED_CONNECTION, NULL);
        mysql->methods = &embedded_methods;
        mysql->user    = my_strdup(user, MYF(0));
        mysql->db      = my_strdup(db, MYF(0));
        mysql->passwd  = NULL;
        
        pi = (parsing_info_t*)calloc(1, sizeof(parsing_info_t));
        
        if (pi == NULL)
        {
                mysql_close(mysql);
                mysql_thread_end();
                goto retblock;
        }
#if defined(SS_DEBUG)
        pi->pi_chk_top  = CHK_NUM_PINFO;
        pi->pi_chk_tail = CHK_NUM_PINFO;
#endif
        /** Set handle and free function to parsing info struct */
        pi->pi_handle = mysql;
        pi->pi_done_fp = donefun;
        
retblock:
        return pi;
}

/**
 * Free function for parsing info. Called by gwbuf_free or in case initialization
 * of parsing information fails.
 * 
 * @param ptr Pointer to parsing information, cast required
 * 
 * @return void
 * 
 */
void parsing_info_done(
        void* ptr)
{
        parsing_info_t* pi = (parsing_info_t *)ptr;
        
        if (pi->pi_handle != NULL)
        {
                MYSQL* mysql = (MYSQL *)pi->pi_handle;
                
                if (mysql->thd != NULL)
                {
                        (*mysql->methods->free_embedded_thd)(mysql);
                        mysql->thd = NULL;
                }
                mysql_close(mysql);
                mysql_thread_end();
        }
        /** Free plain text query string */
        if (pi->pi_query_plain_str != NULL)
        {
                free(pi->pi_query_plain_str);
        }
        free(pi);
}

/**
 * Add plain text query string to parsing info.
 * 
 * @param ptr   Pointer to parsing info struct, cast required
 * @param str   String to be added
 * 
 * @return void
 */
static void parsing_info_set_plain_str(
        void* ptr,
        char* str)
{
        parsing_info_t* pi = (parsing_info_t *)ptr;
        CHK_PARSING_INFO(pi);
        
        pi->pi_query_plain_str = str;
}<|MERGE_RESOLUTION|>--- conflicted
+++ resolved
@@ -156,21 +156,6 @@
         
         if (querybuf->gwbuf_parsing_info == NULL)
         {
-<<<<<<< HEAD
-                skygw_query_classifier_free(mysql);
-                *p_mysql = NULL;
-                goto return_qtype;
-        }
-        /** 
-         * Create parse_tree inside thd.
-         * thd and even lex are readable even if parser failed so let it 
-         * continue despite failure.
-         */
-        failp = create_parse_tree(thd);
-        qtype = resolve_query_type(thd);
-
-        if (p_mysql == NULL)
-=======
                 succp = false;
                 goto retblock;
         }
@@ -193,7 +178,6 @@
         thd = get_or_create_thd_for_parsing((MYSQL *)pi->pi_handle, query_str);
         
         if (thd == NULL)
->>>>>>> 4a2d81e0
         {
                 parsing_info_done(querybuf->gwbuf_parsing_info);
                 querybuf->gwbuf_parsing_info = NULL;
