--- conflicted
+++ resolved
@@ -28,11 +28,8 @@
  * 20/05/14	Massimiliano Pinto	Addition of server_string
  * 21/05/14	Massimiliano Pinto	Addition of node_id
  * 28/05/14	Massimiliano Pinto	Addition of rlagd and node_ts fields
-<<<<<<< HEAD
+ * 20/06/14	Massimiliano Pinto	Addition of master_id, depth, slaves fields
  * 26/06/14	Mark Riddoch		Addition of server parameters
-=======
- * 20/06/14	Massimiliano Pinto	Addition of master_id, depth, slaves fields
->>>>>>> 3e83174c
  *
  * @endverbatim
  */
@@ -81,13 +78,10 @@
 	server->node_id = -1;
 	server->rlag = -1;
 	server->node_ts = 0;
-<<<<<<< HEAD
 	server->parameters = NULL;
-=======
 	server->master_id = -1;
 	server->depth = -1;
 	server->slaves = NULL;
->>>>>>> 3e83174c
 
 	spinlock_acquire(&server_spin);
 	server->next = allServers;
