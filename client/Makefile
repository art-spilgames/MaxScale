--- conflicted
+++ resolved
@@ -66,12 +66,8 @@
 
 
 clean:
-<<<<<<< HEAD
-	rm -f $(OBJ) maxadmin
-=======
 	$(DEL) $(OBJ) maxadmin
 	$(DEL) *.so
->>>>>>> 4a2d81e0
 
 tags:
 	ctags $(SRCS) $(HDRS)
